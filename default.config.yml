---
downloads: ~/.ansible-downloads/

configure_dotfiles: true
configure_terminal: true
configure_osx: true

# Set to 'true' to configure the Dock via dockutil.
configure_dock: true
dockitems_remove:
 - Launchpad
 - TV
 - Podcasts
 - 'App Store'
dockitems_persist: []
# - name: "Sublime Text"
#   path: "/Applications/Sublime Text.app/"
#   pos: 5

configure_sudoers: false
sudoers_custom_config: ''
# Example:
# sudoers_custom_config: |
#   # Allow users in admin group to use sudo with no password.
#   %admin ALL=(ALL) NOPASSWD: ALL

dotfiles_repo: https://github.com/geerlingguy/dotfiles.git
dotfiles_repo_accept_hostkey: true
dotfiles_repo_local_destination: ~/Development/GitHub/dotfiles
dotfiles_files:
  - .zshrc
  - .gitignore
  - .inputrc
  - .osx
  - .vimrc

homebrew_installed_packages:
  # - ansible # Installed via Pip.
  - autoconf
  - bash-completion
  - doxygen
  - gettext
  - gifsicle
  - git
  - github/gh/gh
  - go
  - gpg
  - httpie
  - iperf
  - libevent
  - sqlite
  - mcrypt
  - nmap
  - node
  - nvm
  - php
  - ssh-copy-id
  - cowsay
  - readline
  - openssl
  - pv
  - wget
  - wrk
  - zsh-history-substring-search
  - htop
  - jq
<<<<<<< HEAD
  - aws-cli
=======
  - awscli
>>>>>>> 98138623
  - aws-console
  - aws-shell
  - ca-certificates
  - wget
  - imagemagick
  - pyenv
  - git-lfs
  - youtube-dl
<<<<<<< HEAD
=======
  - aws/tap/aws-sam-cli
  - aws/tap/container-tools
  - aws/tap/k8s-tools
>>>>>>> 98138623

homebrew_taps:
  - homebrew/core
  - homebrew/cask
  - homebrew/bundle
  - homebrew/cask-drivers
  - homebrew/cask-fonts
  - homebrew/services
  - aws/tap

homebrew_cask_appdir: /Applications
homebrew_cask_apps:
  - chromedriver
  - docker
  - google-chrome
  - handbrake
  - licecap
  - dbeaver-community
  - slack
  - sublime-text
  - vagrant
  - microsoft-office
  - session-manager-plugin
  - visual-studio-code
  - iterm2
<<<<<<< HEAD
  - adoptopenjdk11
  - postman
  - powershell
  - zoomus
=======
  - temurin
  - postman
  - powershell
  - zoom-for-it-admins
>>>>>>> 98138623
  - vlc
  - microsoft-auto-update
  - adobe-acrobat-reader
  - microsoft-teams
  - stats
  - keepassxc
  - meld
  - google-drive
  - the-unarchiver
  - microsoft-remote-desktop
  - apache-directory-studio
  - backblaze
  - dash
<<<<<<< HEAD
  - aws-sam-cli
=======
>>>>>>> 98138623

# See `geerlingguy.mas` role documentation for usage instructions.
mas_installed_apps: []
mas_email: ""
mas_password: ""

osx_script: "~/.osx --no-restart"

# Install packages from other package managers.
# Note: You are responsible for making sure the required package managers are
# installed, eg. through homebrew.
composer_packages: []
# - name: drush
#   state: present # present/absent, default: present
#   version: "^8.1" # default: N/A
gem_packages: []
# - name: bundler
#   state: present # present/absent/latest, default: present
#   version: "~> 1.15.1" # default: N/A
npm_packages: []
# - name: webpack
#   state: present # present/absent/latest, default: present
#   version: "^2.6" # default: N/A
pip_packages: []
# - name: mkdocs
#   state: present # present/absent/latest, default: present
#   version: "0.16.3" # default: N/A

# Set to 'true' to configure Sublime Text.
configure_sublime: true
sublime_base_path: '~/Library/Application Support/Sublime Text'
sublime_config_path: "Packages/User"
sublime_package_control:
  - "DocBlockr"
  - "Dockerfile Syntax Highlighting"
  - "FileDiffs"
  - "GitHub Flavored Markdown Preview"
  - "Jinja2"
  - "Package Control"
  - "PHP-Twig"
  - "Pretty JSON"
  - "SublimeLinter"
  - "SublimeLinter-contrib-yamllint"
  - "TrailingSpaces"
  - "WordCount"

# Glob pattern to ansible task files to run after all other tasks are finished.
post_provision_tasks: []<|MERGE_RESOLUTION|>--- conflicted
+++ resolved
@@ -64,11 +64,7 @@
   - zsh-history-substring-search
   - htop
   - jq
-<<<<<<< HEAD
   - aws-cli
-=======
-  - awscli
->>>>>>> 98138623
   - aws-console
   - aws-shell
   - ca-certificates
@@ -77,12 +73,9 @@
   - pyenv
   - git-lfs
   - youtube-dl
-<<<<<<< HEAD
-=======
   - aws/tap/aws-sam-cli
   - aws/tap/container-tools
   - aws/tap/k8s-tools
->>>>>>> 98138623
 
 homebrew_taps:
   - homebrew/core
@@ -108,17 +101,8 @@
   - session-manager-plugin
   - visual-studio-code
   - iterm2
-<<<<<<< HEAD
-  - adoptopenjdk11
   - postman
   - powershell
-  - zoomus
-=======
-  - temurin
-  - postman
-  - powershell
-  - zoom-for-it-admins
->>>>>>> 98138623
   - vlc
   - microsoft-auto-update
   - adobe-acrobat-reader
@@ -132,10 +116,9 @@
   - apache-directory-studio
   - backblaze
   - dash
-<<<<<<< HEAD
   - aws-sam-cli
-=======
->>>>>>> 98138623
+  - temurin
+  - zoom-for-it-admins
 
 # See `geerlingguy.mas` role documentation for usage instructions.
 mas_installed_apps: []
