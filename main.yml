--- conflicted
+++ resolved
@@ -31,13 +31,10 @@
 
     - include: tasks/osx.yml
       when: configure_osx
-<<<<<<< HEAD
       tags: ['osx']
-=======
 
     - name: Run configured post-provision ansible task files.
       include: "{{ outer_item }}"
       loop_control:
         loop_var: outer_item
-      with_fileglob: "{{ post_provision_tasks|default(omit) }}"
->>>>>>> b1b0573f
+      with_fileglob: "{{ post_provision_tasks|default(omit) }}"